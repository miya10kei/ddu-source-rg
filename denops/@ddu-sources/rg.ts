import {
  BaseSource,
  DduOptions,
  Item,
  SourceOptions,
} from "https://deno.land/x/ddu_vim@v4.0.0/types.ts";
import { Denops, fn } from "https://deno.land/x/ddu_vim@v4.0.0/deps.ts";
import { ActionData } from "https://deno.land/x/ddu_kind_file@v0.7.1/file.ts";
import { resolve } from "jsr:@std/path@0.224.0";
import { abortable } from "jsr:@std/async@0.224.0";
import { TextLineStream } from "jsr:@std/streams@0.224.0";
import { treePath2Filename } from "https://deno.land/x/ddu_vim@v4.0.0/utils.ts";

const enqueueSize1st = 1000;

type HighlightGroup = {
  path: string;
  lineNr: string;
  word: string;
};

type InputType = "regex" | "migemo";

type Params = {
  args: string[];
  cmd: string;
  displayText: boolean;
  highlights: HighlightGroup;
  input: string;
  inputType: InputType;
  paths: string[];
<<<<<<< HEAD
  highlights: HighlightGroup;
  minInputLength: number;
=======
>>>>>>> 65c51de6
};

async function* iterLine(r: ReadableStream<Uint8Array>): AsyncIterable<string> {
  const lines = r
    .pipeThrough(new TextDecoderStream())
    .pipeThrough(new TextLineStream());

  for await (const line of lines) {
    if ((line as string).length) {
      yield line as string;
    }
  }
}

function kensakuQuery(denops: Denops, text: string): Promise<string> {
  return denops.dispatch("kensaku", "query", text) as Promise<string>;
}

function utf8Length(str: string): number {
  return new TextEncoder().encode(str).length;
}

export class Source extends BaseSource<Params> {
  kind = "file";

  gather(args: {
    denops: Denops;
    options: DduOptions;
    sourceOptions: SourceOptions;
    sourceParams: Params;
    input: string;
  }): ReadableStream<Item<ActionData>[]> {
    const abortController = new AbortController();

    const hlGroupPath = args.sourceParams.highlights?.path ?? "";
    const hlGroupLineNr = args.sourceParams.highlights?.lineNr ?? "";
    const hlGroupWord = args.sourceParams.highlights?.word ?? "";
    const displayText = args.sourceParams.displayText;
    const minInputLength = args.sourceParams.minInputLength ?? 3;

    const parseJson = (line: string, cwd: string) => {
      line = line.trim();

      const jo = JSON.parse(line);
      if (jo.type !== "match") {
        return null;
      }
      const path = jo.data.path.text;
      const lineNr = jo.data.line_number;
      const col = jo.data.submatches[0].start;
      const text = jo.data.lines.text?.replace(/\r?\n/, "");
      const header = `${path}:${lineNr}:${col}: `;
      return {
        word: header + text,
        action: {
          // When paths given, path is absolute path
          path: path ? resolve(cwd, path) : "",
          lineNr,
          col: col + 1,
          text,
        },
        highlights: [
          {
            name: "path",
            hl_group: hlGroupPath,
            col: 1,
            width: utf8Length(path),
          },
          {
            name: "lineNr",
            hl_group: hlGroupLineNr,
            col: utf8Length(path) + 2,
            width: utf8Length(String(lineNr)),
          },
          {
            name: "word",
            hl_group: hlGroupWord,
            col: utf8Length(header) + col + 1,
            width: jo.data.submatches[0].end - col,
          },
        ],
      };
    };
    const re = /^([^:]+):(\d+):(\d+):(.*)$/;
    const parseLine = (line: string, cwd: string) => {
      line = line.trim();
      const result = line.match(re);
      const getParam = (ary: string[], index: number) => {
        return ary[index] ?? "";
      };

      const path = result ? getParam(result, 1) : "";
      const lineNr = result ? Number(getParam(result, 2)) : 0;
      const col = result ? Number(getParam(result, 3)) : 0;
      const text = result ? getParam(result, 4) : "";
      const display = result
        ? displayText
          ? line
          : result.slice(1, 3).join(":")
        : "";

      return {
        word: text,
        display,
        action: {
          // When paths given, path is absolute path
          //path: path ? resolve(cwd, path) : "",
          path: path ? path : "",
          lineNr,
          col,
          text,
        },
      };
    };

    const getInput = async (): Promise<string> => {
      const input = args.sourceOptions.volatile
        ? args.input
        : args.sourceParams.input;
      switch (args.sourceParams.inputType) {
        case "migemo":
          return await kensakuQuery(args.denops, input);
        default: // "regex"
          return input;
      }
    };

    return new ReadableStream({
      async start(controller) {
        const input = await getInput();

        if (input == "" || input.length < minInputLength) {
          controller.close();
          return;
        }

        const cmd = [
          await fn.exepath(args.denops, args.sourceParams.cmd),
          ...args.sourceParams.args,
          "--",
          input,
          ...args.sourceParams.paths,
        ];

        let items: Item<ActionData>[] = [];
        const enqueueSize2nd = 100000;
        let enqueueSize = enqueueSize1st;
        let numChunks = 0;

        const cwd =
          args.sourceOptions.path.length !== 0
            ? treePath2Filename(args.sourceOptions.path)
            : ((await fn.getcwd(args.denops)) as string);

        const proc = new Deno.Command(cmd[0], {
          args: cmd.slice(1),
          stdout: "piped",
          stderr: "piped",
          stdin: "null",
          cwd,
        }).spawn();

        try {
          for await (const line of abortable(
            iterLine(proc.stdout),
            abortController.signal,
          )) {
            if (args.sourceParams.args.includes("--json")) {
              const ret = parseJson(line, cwd);
              if (ret) {
                items.push(ret);
              }
            } else {
              const ret = parseLine(line, cwd);
              if (ret.word.length !== 0) {
                items.push(ret);
              }
            }
            if (items.length >= enqueueSize) {
              numChunks++;
              if (numChunks > 1) {
                enqueueSize = enqueueSize2nd;
              }
              controller.enqueue(items);
              items = [];
            }
          }
          if (items.length) {
            controller.enqueue(items);
          }
        } catch (e: unknown) {
          if (e instanceof DOMException) {
            proc.kill("SIGTERM");
          } else {
            console.error(e);
          }
        } finally {
          for await (const mes of abortable(
            iterLine(proc.stderr),
            abortController.signal,
          )) {
            console.error(mes);
          }

          controller.close();
        }
      },

      cancel(reason): void {
        abortController.abort(reason);
      },
    });
  }

  params(): Params {
    return {
      args: ["--column", "--no-heading", "--color", "never"],
      cmd: "rg",
      displayText: true,
      inputType: "regex",
      input: "",
      paths: [],
      highlights: {
        path: "Normal",
        lineNr: "Normal",
        word: "Search",
      },
    };
  }
}<|MERGE_RESOLUTION|>--- conflicted
+++ resolved
@@ -26,14 +26,10 @@
   cmd: string;
   displayText: boolean;
   highlights: HighlightGroup;
+  minInputLength: number;
   input: string;
   inputType: InputType;
   paths: string[];
-<<<<<<< HEAD
-  highlights: HighlightGroup;
-  minInputLength: number;
-=======
->>>>>>> 65c51de6
 };
 
 async function* iterLine(r: ReadableStream<Uint8Array>): AsyncIterable<string> {
@@ -261,6 +257,7 @@
         lineNr: "Normal",
         word: "Search",
       },
+      minInputLength: 3,
     };
   }
 }